--- conflicted
+++ resolved
@@ -591,8 +591,6 @@
       .register_well_known_factories()?;
 
     Ok(())
-<<<<<<< HEAD
-=======
   }
 
   fn build(&self) -> exports::jns42::core::documents::DocumentContext {
@@ -623,59 +621,17 @@
 impl From<DocumentContext> for exports::jns42::core::documents::DocumentContext {
   fn from(value: DocumentContext) -> Self {
     DocumentContextHost::from(value).into()
->>>>>>> 6bfc2df7
-  }
-}
-
-<<<<<<< HEAD
-  fn build(&self) -> exports::jns42::core::documents::DocumentContext {
-    let document_context = self.0.borrow_mut().take().unwrap();
-    let document_context: DocumentContextHost = document_context.into();
-    exports::jns42::core::documents::DocumentContext::new(document_context)
-=======
+  }
+}
+
 #[cfg(target_arch = "wasm32")]
 impl From<exports::jns42::core::documents::DocumentContext> for DocumentContextHost {
   fn from(value: exports::jns42::core::documents::DocumentContext) -> Self {
     value.into_inner()
->>>>>>> 6bfc2df7
-  }
-}
-
-#[cfg(target_arch = "wasm32")]
-<<<<<<< HEAD
-pub struct DocumentContextHost(rc::Rc<DocumentContext>);
-
-#[cfg(target_arch = "wasm32")]
-impl From<DocumentContext> for DocumentContextHost {
-  fn from(value: DocumentContext) -> Self {
-    Self(value.into())
-  }
-}
-
-#[cfg(target_arch = "wasm32")]
-impl From<DocumentContextHost> for exports::jns42::core::documents::DocumentContext {
-  fn from(value: DocumentContextHost) -> Self {
-    Self::new(value)
-  }
-}
-
-#[cfg(target_arch = "wasm32")]
-impl From<DocumentContext> for exports::jns42::core::documents::DocumentContext {
-  fn from(value: DocumentContext) -> Self {
-    DocumentContextHost::from(value).into()
-  }
-}
-
-#[cfg(target_arch = "wasm32")]
-impl From<exports::jns42::core::documents::DocumentContext> for DocumentContextHost {
-  fn from(value: exports::jns42::core::documents::DocumentContext) -> Self {
-    value.into_inner()
-  }
-}
-
-#[cfg(target_arch = "wasm32")]
-=======
->>>>>>> 6bfc2df7
+  }
+}
+
+#[cfg(target_arch = "wasm32")]
 impl From<exports::jns42::core::documents::DocumentContext> for rc::Rc<DocumentContext> {
   fn from(value: exports::jns42::core::documents::DocumentContext) -> Self {
     DocumentContextHost::from(value).0
@@ -690,17 +646,6 @@
     given_location: String,
     antecedent_location: Option<String>,
     default_meta_schema_id: String,
-<<<<<<< HEAD
-  ) -> Result<(), exports::jns42::core::documents::Error> {
-    let retrieval_location = retrieval_location.try_into()?;
-    let given_location = given_location.try_into()?;
-    let antecedent_location = antecedent_location
-      .map(|value| value.try_into())
-      .transpose()?;
-
-    self.0.load_from_location(
-      retrieval_location,
-=======
   ) -> Result<String, exports::jns42::core::documents::Error> {
     let retrieval_location: NodeLocation = retrieval_location.parse()?;
     let given_location = given_location.parse()?;
@@ -708,13 +653,12 @@
 
     self.0.load_from_location(
       retrieval_location.clone(),
->>>>>>> 6bfc2df7
       given_location,
       antecedent_location,
       &default_meta_schema_id,
     )?;
 
-    Ok(())
+    Ok(retrieval_location.to_string())
   }
 
   fn load_from_node(
@@ -725,17 +669,9 @@
     node: exports::jns42::core::utilities::JsonValue,
     default_meta_schema_id: String,
   ) -> Result<(), exports::jns42::core::documents::Error> {
-<<<<<<< HEAD
-    let retrieval_location = retrieval_location.try_into()?;
-    let given_location = given_location.try_into()?;
-    let antecedent_location = antecedent_location
-      .map(|value| value.try_into())
-      .transpose()?;
-=======
     let retrieval_location = retrieval_location.parse()?;
     let given_location = given_location.parse()?;
     let antecedent_location = antecedent_location.map(|value| value.parse()).transpose()?;
->>>>>>> 6bfc2df7
 
     let node: crate::utilities::JsonValueHost = node.into_inner();
     let node = node.into();
