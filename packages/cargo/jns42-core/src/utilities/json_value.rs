--- conflicted
+++ resolved
@@ -39,13 +39,8 @@
       .map(|value| value.iter().filter_map(|value| value.as_str()))
   }
 
-<<<<<<< HEAD
-  pub fn unsigned_integer(&self, field: &str) -> Option<usize> {
-    Some(self.0.as_object()?.get(field)?.as_u64()? as usize)
-=======
   pub fn unsigned_integer(&self, field: &str) -> Option<u32> {
     self.0.as_object()?.get(field)?.as_u64()?.try_into().ok()
->>>>>>> 0851b716
   }
 
   pub fn float(&self, field: &str) -> Option<f64> {
