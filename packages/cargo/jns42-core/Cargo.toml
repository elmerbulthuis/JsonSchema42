[package]
name = "jns42-core"
version = "0.1.3"
edition = "2024"
description = "Core of jns42"
license = "ISC"
authors = ["Elmer Bulthuis"]
homepage = "https://www.JsonSchema42.org"
keywords = ["json", "schema"]
repository = "https://github.com/LuvDaSun/JsonSchema42"

[badges]
maintenance = { status = "actively-developed" }

[dependencies]
im = "^15.1.0"
url = "^2.3.1"
serde = { version = "^1.0.158", features = ["derive"] }
serde_json = "^1.0.94"
once_cell = "^1.19.0"
proc-macro2 = "1.0.95"
quote = "^1.0.35"
regex = "^1.10.3"
urlencoding = "2.1.3"
itertools = "0.14.0"
serde_yaml = "^0.9.31"
semver = "1.0.23"
<<<<<<< HEAD
wit-bindgen = "0.42.1"
=======
js-sys = "0.3.69"

[target.'cfg(not(target_arch = "wasm32"))'.dependencies]
surf = "2.3.2"
tokio = { version = "1.38.0", features = ["full"] }
>>>>>>> 42c808bf

[lib]
crate-type = ["rlib", "cdylib"]<|MERGE_RESOLUTION|>--- conflicted
+++ resolved
@@ -25,15 +25,7 @@
 itertools = "0.14.0"
 serde_yaml = "^0.9.31"
 semver = "1.0.23"
-<<<<<<< HEAD
 wit-bindgen = "0.42.1"
-=======
-js-sys = "0.3.69"
-
-[target.'cfg(not(target_arch = "wasm32"))'.dependencies]
-surf = "2.3.2"
-tokio = { version = "1.38.0", features = ["full"] }
->>>>>>> 42c808bf
 
 [lib]
 crate-type = ["rlib", "cdylib"]