{
  "name": "@jns42/lib",
  "version": "0.2.1",
  "sideEffects": false,
  "description": "library for jns42",
  "type": "module",
  "module": "./bundled/main.js",
  "main": "./bundled/main.cjs",
  "types": "./typed/main.d.ts",
  "exports": {
    ".": {
      "import": "./bundled/main.js",
      "require": "./bundled/main.cjs",
      "types": "./typed/main.d.ts"
    }
  },
  "files": [
    "./typed/**",
    "./bundled/**"
  ],
  "scripts": {
    "prepack": "npm run build",
    "pretest": "npm run build",
    "build": "just build-npm-jns42-lib",
    "compile": "tsc --build",
    "bundle": "rollup --config rollup.config.mjs",
    "test": "node --test ./transpiled/**/*.test.js"
  },
  "repository": {
    "type": "git",
    "url": "git+ssh://git@github.com/LuvDaSun/JsonSchema42.git"
  },
  "funding": {
    "type": "github",
    "url": "https://github.com/sponsors/LuvDaSun"
  },
  "author": "LuvDaSun Software B.V.",
  "license": "ISC",
  "bugs": {
    "url": "https://github.com/LuvDaSun/JsonSchema42/issues"
  },
  "keywords": [
    "json",
    "schema",
    "generator"
  ],
  "homepage": "https://www.JsonSchema42.org",
  "devDependencies": {
    "@rollup/plugin-replace": "^6.0.2",
    "@tsconfig/node20": "^20.1.5",
    "c8": "^10.1.3",
<<<<<<< HEAD
    "rollup": "^4.41.1",
    "typescript": "^5.8.3"
  },
  "dependencies": {
    "@types/node": "^22.15.29",
=======
    "rollup": "^4.42.0",
    "typescript": "^5.8.3"
  },
  "dependencies": {
    "@types/node": "^22.15.31",
>>>>>>> 42c808bf
    "tslib": "^2.8.1",
    "type-fest": "^4.41.0"
  },
  "engines": {
    "node": ">=20"
  }
}<|MERGE_RESOLUTION|>--- conflicted
+++ resolved
@@ -49,19 +49,11 @@
     "@rollup/plugin-replace": "^6.0.2",
     "@tsconfig/node20": "^20.1.5",
     "c8": "^10.1.3",
-<<<<<<< HEAD
-    "rollup": "^4.41.1",
-    "typescript": "^5.8.3"
-  },
-  "dependencies": {
-    "@types/node": "^22.15.29",
-=======
-    "rollup": "^4.42.0",
+    "rollup": "^4.43.0",
     "typescript": "^5.8.3"
   },
   "dependencies": {
     "@types/node": "^22.15.31",
->>>>>>> 42c808bf
     "tslib": "^2.8.1",
     "type-fest": "^4.41.0"
   },
