import { encode } from "entities";
import * as models from "../models.js";
import { NestedText } from "./iterable-text-template.js";

<<<<<<< HEAD
export function* generateJsDocComments(item: core.models.ArenaSchemaItem): Iterable<NestedText> {
  const { location: nodeId } = item;

=======
export function* generateJsDocComments(item: models.TypeModel): Iterable<NestedText> {
>>>>>>> 5290a2ed
  yield `/**\n`;
  if (item.title != null) {
    yield ` * @summary ${formatComment(item.title)}\n`;
  }

  if (item.description != null) {
    yield ` * @description ${formatComment(item.description)}\n`;
  }

  if (item.location != null) {
    // TODO make this stable (relative paths)
    // yield ` * @see {@link ${item.location}}\n`;
  }

  if (item.deprecated ?? false) {
    yield ` * @deprecated\n`;
  }

  yield ` */\n`;
}

function formatComment(value: string) {
  return encode(value, {}).replaceAll(/\*\//g, "*\\/").replaceAll(/\n/g, "<br />");
}<|MERGE_RESOLUTION|>--- conflicted
+++ resolved
@@ -2,13 +2,7 @@
 import * as models from "../models.js";
 import { NestedText } from "./iterable-text-template.js";
 
-<<<<<<< HEAD
-export function* generateJsDocComments(item: core.models.ArenaSchemaItem): Iterable<NestedText> {
-  const { location: nodeId } = item;
-
-=======
 export function* generateJsDocComments(item: models.TypeModel): Iterable<NestedText> {
->>>>>>> 5290a2ed
   yield `/**\n`;
   if (item.title != null) {
     yield ` * @summary ${formatComment(item.title)}\n`;
