import * as core from "@jns42/core";
import * as models from "../models.js";
import { generateJsDocComments, isMockable, itt, readPackageInfo } from "../utilities.js";

export function* generateMocksTestTsCode(specification: models.Specification) {
<<<<<<< HEAD
  yield core.utilities.banner("//", `v${packageInfo.version}`);
=======
  const packageInfo = readPackageInfo();

  yield core.banner("//", `v${packageInfo.version}`);
>>>>>>> 42c808bf

  const { names, typesArena } = specification;

  yield itt`
    import assert from "node:assert";
    import test from "node:test";
    import * as validators from "./validators.js";
    import * as mocks from "./mocks.js";
  `;

  for (let itemKey = 0; itemKey < typesArena.count(); itemKey++) {
    if (!isMockable(typesArena, itemKey)) {
      continue;
    }

    const item = typesArena.getItem(itemKey);
    const name = names.getName(itemKey);
    if (item.location == null || name == null) {
      // only is the location is set can we be sure that the name of the type and validator
      // are the same
      continue;
    }

    yield itt`
      ${generateJsDocComments(item)}
      await test(${JSON.stringify(name.toPascalCase())}, () => {
        const mock = mocks.mock${name.toPascalCase()}();
        const valid = validators.is${name.toPascalCase()}(mock);
        assert.equal(valid, true);
      });
    `;
  }
}<|MERGE_RESOLUTION|>--- conflicted
+++ resolved
@@ -3,13 +3,9 @@
 import { generateJsDocComments, isMockable, itt, readPackageInfo } from "../utilities.js";
 
 export function* generateMocksTestTsCode(specification: models.Specification) {
-<<<<<<< HEAD
-  yield core.utilities.banner("//", `v${packageInfo.version}`);
-=======
   const packageInfo = readPackageInfo();
 
-  yield core.banner("//", `v${packageInfo.version}`);
->>>>>>> 42c808bf
+  yield core.utilities.banner("//", `v${packageInfo.version}`);
 
   const { names, typesArena } = specification;
 
