import * as core from "@jns42/core";
import * as models from "../models.js";
import {
  NestedText,
  generateJsDocComments,
  isMockable,
  itt,
  joinIterable,
  readPackageInfo,
} from "../utilities.js";

export function* generateMocksTsCode(specification: models.Specification) {
<<<<<<< HEAD
  yield core.utilities.banner("//", `v${packageInfo.version}`);
=======
  const packageInfo = readPackageInfo();

  yield core.banner("//", `v${packageInfo.version}`);
>>>>>>> 42c808bf

  const { names, typesArena } = specification;

  yield itt`
    import * as types from "./types.js";
  `;

  yield itt`
    let depthCounter = 0;

    export const unknownValue: any = Symbol();
    export const anyValue: any = Symbol();
    export const neverValue: any = Symbol();

    export interface MockGeneratorOptions {
      maximumDepth?: number;
      numberPrecision?: number;
      stringCharacters?: string;
      defaultMinimumValue?: number;
      defaultMaximumValue?: number;
      defaultMinimumItems?: number;
      defaultMaximumItems?: number;
      defaultMinimumProperties?: number;
      defaultMaximumProperties?: number;
      defaultMinimumStringLength?: number;
      defaultMaximumStringLength?: number;
    }
    const defaultMockGeneratorOptions = {
      maximumDepth: 3,
      numberPrecision: 1000,
      stringCharacters: "abcdefghijklmnopqrstuvwxyz",
      defaultMinimumValue: -1000,
      defaultMaximumValue: 1000,
      defaultMinimumItems: 1,
      defaultMaximumItems: 3,
      defaultMinimumProperties: 1,
      defaultMaximumProperties: 3,
      defaultMinimumStringLength: 5,
      defaultMaximumStringLength: 20,
    }
  `;

  for (let itemKey = 0; itemKey < typesArena.count(); itemKey++) {
    const item = typesArena.getItem(itemKey);

    if (!isMockable(typesArena, itemKey)) {
      continue;
    }

    const name = names.getName(itemKey);
    if (name == null) {
      continue;
    }

    const definition = generateMockDefinition(itemKey);

    yield itt`
      ${generateJsDocComments(item)}
      export function mock${name.toPascalCase()}(options: MockGeneratorOptions = {}): types.${name.toPascalCase()} {
        const configuration = {
          ...defaultMockGeneratorOptions,
          ...options,
        };
        try {
          depthCounter ++;
          
          return (${definition}) as types.${name.toPascalCase()};
        }
        finally {
          depthCounter --;
        }
      }
    `;
  }

  yield itt`
    let seed = 1;
    function nextSeed() {
      // https://en.wikipedia.org/wiki/Linear_congruential_generator
      // https://statmath.wu.ac.at/software/src/prng-3.0.2/doc/prng.html/Table_LCG.html
      const p = Math.pow(2, 31) - 1;
      const a = 25214903917;
      const b = 11;
  
      seed = (a * seed + b) % p;

      return seed;
    }
  `;

  function* generateMockReference(itemKey: number): Iterable<NestedText> {
    if (!isMockable(typesArena, itemKey)) {
      throw new TypeError("cannot mock non-mockable type");
    }

    const name = names.getName(itemKey);
    if (name == null) {
      yield itt`(${generateMockDefinition(itemKey)})`;
    } else {
      yield itt`mock${name.toPascalCase()}()`;
    }
  }

  function* generateMockDefinition(itemKey: number): Iterable<NestedText> {
    const item = typesArena.getItem(itemKey);

    if (item.reference != null) {
      yield generateMockReference(item.reference);
      return;
    }

    if (item.oneOf != null && item.oneOf.length > 0) {
      const oneOfMockableEntries = [...item.oneOf]
        .filter((key) => isMockable(typesArena, key))
        .map((key) => [key, typesArena.getItem(key)] as const);

      yield itt`
        (() => {
          switch (
            (
              nextSeed() % ${JSON.stringify(oneOfMockableEntries.length)}
            ) as ${joinIterable(
              oneOfMockableEntries.map((entry, index) => JSON.stringify(index)),
              " | ",
            )}
          ) {
            ${oneOfMockableEntries.map(
              (entry, index) => itt`
                case ${JSON.stringify(index)}:
                  return (${generateMockReference(entry[0])});
              `,
            )}              
          }
        })()
      `;
      return;
    }

    if (item.options != null && item.options.length > 0) {
      yield itt`
          (
            [
              ${joinIterable(
                item.options.map((option) => option.serialize()),
                ", ",
              )}
            ] as const
          )[
            nextSeed() % ${JSON.stringify(item.options.length)}
          ]
        `;
      return;
    }

    if (item.types != null && item.types.length == 1) {
      switch (item.types[0] as core.models.SchemaType) {
        case "never":
          yield "neverValue";
          return;

        case "any":
          yield "anyValue";
          return;

        case "null":
          yield JSON.stringify(null);
          return;

        case "boolean":
          yield `Boolean(nextSeed() % 2)`;
          return;

        case "integer": {
          let multipleOf = item.multipleOf ?? 1;

          let minimumValue = Number.NEGATIVE_INFINITY;
          let isMinimumExclusive: boolean | undefined;
          if (item.minimumInclusive != null && item.minimumInclusive >= minimumValue) {
            minimumValue = item.minimumInclusive;
            isMinimumExclusive = false;
          }
          if (item.minimumExclusive != null && item.minimumExclusive >= minimumValue) {
            minimumValue = item.minimumExclusive;
            isMinimumExclusive = true;
          }
          const minimumValueInclusiveExpression =
            isMinimumExclusive == null
              ? `Math.ceil(configuration.defaultMinimumValue / ${JSON.stringify(multipleOf)})`
              : isMinimumExclusive
                ? `(Math.ceil(${JSON.stringify(minimumValue)} / ${JSON.stringify(multipleOf)}) + 1)`
                : `Math.ceil(${JSON.stringify(minimumValue)} / ${JSON.stringify(multipleOf)})`;

          let maximumValue = Number.POSITIVE_INFINITY;
          let isMaximumExclusive: boolean | undefined;
          if (item.maximumInclusive != null && item.maximumInclusive <= maximumValue) {
            maximumValue = item.maximumInclusive;
            isMaximumExclusive = false;
          }
          if (item.maximumExclusive != null && item.maximumExclusive <= maximumValue) {
            maximumValue = item.maximumExclusive;
            isMaximumExclusive = true;
          }
          const maximumValueInclusiveExpression =
            isMaximumExclusive == null
              ? `Math.floor(configuration.defaultMaximumValue / ${JSON.stringify(multipleOf)})`
              : isMaximumExclusive
                ? `(Math.floor(${JSON.stringify(maximumValue)} / ${JSON.stringify(multipleOf)}) - 1)`
                : `Math.floor(${JSON.stringify(maximumValue)} / ${JSON.stringify(multipleOf)})`;

          yield `
            (${minimumValueInclusiveExpression} + nextSeed() % (${maximumValueInclusiveExpression} - ${minimumValueInclusiveExpression} + 1)) * ${multipleOf}
          `;
          return;
        }

        case "number": {
          let minimumValue = Number.NEGATIVE_INFINITY;
          let isMinimumExclusive: boolean | undefined;
          if (item.minimumInclusive != null && item.minimumInclusive >= minimumValue) {
            minimumValue = item.minimumInclusive;
            isMinimumExclusive = false;
          }
          if (item.minimumExclusive != null && item.minimumExclusive >= minimumValue) {
            minimumValue = item.minimumExclusive;
            isMinimumExclusive = true;
          }
          const minimumValueInclusiveExpression =
            isMinimumExclusive == null
              ? `configuration.defaultMinimumValue * configuration.numberPrecision`
              : isMinimumExclusive
                ? `(${JSON.stringify(minimumValue)} * configuration.numberPrecision + 1)`
                : `(${JSON.stringify(minimumValue)} * configuration.numberPrecision)`;

          let maximumValue = Number.POSITIVE_INFINITY;
          let isMaximumExclusive: boolean | undefined;
          if (item.maximumInclusive != null && item.maximumInclusive <= maximumValue) {
            maximumValue = item.maximumInclusive;
            isMaximumExclusive = false;
          }
          if (item.maximumExclusive != null && item.maximumExclusive <= maximumValue) {
            maximumValue = item.maximumExclusive;
            isMaximumExclusive = true;
          }
          const maximumValueInclusiveExpression =
            isMaximumExclusive == null
              ? `(configuration.defaultMaximumValue * configuration.numberPrecision)`
              : isMaximumExclusive
                ? `(${JSON.stringify(maximumValue)} * configuration.numberPrecision - 1)`
                : `(${JSON.stringify(maximumValue)} * configuration.numberPrecision)`;

          yield `
            (
              ${minimumValueInclusiveExpression} + 
              nextSeed() % (
                ${maximumValueInclusiveExpression} - ${minimumValueInclusiveExpression} + 1
              ) / configuration.numberPrecision
            )
          `;
          return;
        }

        case "str": {
          const minimumStringLengthExpression =
            item.minimumLength == null
              ? "configuration.defaultMinimumStringLength"
              : JSON.stringify(item.minimumLength);
          const maximumStringLengthExpression =
            item.maximumLength == null
              ? "configuration.defaultMaximumStringLength"
              : JSON.stringify(item.maximumLength);

          yield `
            new Array(
              ${minimumStringLengthExpression} +
              nextSeed() % (
                ${maximumStringLengthExpression} - ${minimumStringLengthExpression} + 1
              )
            ).
              fill(undefined).
              map(() => configuration.stringCharacters[nextSeed() % configuration.stringCharacters.length]).
              join("")
          `;
          return;
        }

        case "array": {
          yield itt`
            [
              ${generateInterfaceContent()}
            ]
          `;

          return;

          function* generateInterfaceContent() {
            const minimumItemsExpression =
              item.minimumItems == null
                ? "configuration.defaultMinimumItems"
                : JSON.stringify(item.minimumItems);
            const maximumItemsExpression =
              item.maximumItems == null
                ? "configuration.defaultMaximumItems"
                : JSON.stringify(item.maximumItems);
            const tupleItemsLength = item.tupleItems?.length ?? 0;

            if (item.tupleItems != null) {
              for (const elementKey of item.tupleItems) {
                yield itt`
                  ${generateMockReference(elementKey)},
                `;
              }
            }

            if (item.arrayItems != null && isMockable(typesArena, item.arrayItems)) {
              yield itt`
              ...new Array(
                Math.max(0, ${minimumItemsExpression} - ${JSON.stringify(tupleItemsLength)}) +
                nextSeed() % (
                  Math.max(0, ${maximumItemsExpression} - ${JSON.stringify(tupleItemsLength)}) -
                  Math.max(0, ${minimumItemsExpression} - ${JSON.stringify(tupleItemsLength)}) +
                  1
                )
              )
                .fill(undefined)
                .map(() => ${generateMockReference(item.arrayItems)})
            `;
            }
          }
        }

        case "object": {
          yield itt`
            {
              ${generateInterfaceContent()}
            }
          `;

          return;

          function* generateInterfaceContent() {
            let propertiesCount = 0;

            if (item.objectProperties != null || item.required != null) {
              const objectProperties = new Map(item.objectProperties);
              const required = new Set(item.required);
              const propertyNames = new Set([
                ...Object.keys(objectProperties),
                ...required,
              ] as string[]);
              propertiesCount = propertyNames.size;

              for (const name of propertyNames) {
                const objectPropertyKey = objectProperties.get(name);
                if (objectPropertyKey == null) {
                  yield itt`
                    [${JSON.stringify(name)}]: anyValue,
                  `;
                } else {
                  if (required.has(name)) {
                    yield itt`
                      [${JSON.stringify(name)}]: ${generateMockReference(objectPropertyKey)},
                    `;
                  } else {
                    if (!isMockable(typesArena, objectPropertyKey)) {
                      continue;
                    }

                    yield itt`
                      [${JSON.stringify(name)}]:
                        depthCounter < configuration.maximumDepth ?
                        ${generateMockReference(objectPropertyKey)} :
                        undefined,
                    `;
                  }
                }
              }
            }

            {
              const minimumPropertiesExpression =
                item.minimumProperties == null
                  ? "configuration.defaultMinimumProperties"
                  : JSON.stringify(item.minimumProperties);
              const maximumPropertiesExpression =
                item.maximumProperties == null
                  ? "configuration.defaultMaximumProperties"
                  : JSON.stringify(item.maximumProperties);

              if (item.mapProperties != null && isMockable(typesArena, item.mapProperties)) {
                yield itt`
                  ...Object.fromEntries(
                    new Array(
                      Math.max(0, ${minimumPropertiesExpression} - ${JSON.stringify(propertiesCount)}) + 
                      nextSeed() % (
                        Math.max(0, ${maximumPropertiesExpression} - ${JSON.stringify(propertiesCount)}) -
                        Math.max(0, ${minimumPropertiesExpression} - ${JSON.stringify(propertiesCount)}) +
                        1
                      )
                    )
                    .fill(undefined)
                    .map(() => [
                      ${
                        item.propertyNames == null
                          ? itt`
                            new Array(
                              configuration.defaultMinimumStringLength +
                              nextSeed() % (
                                configuration.defaultMaximumStringLength - configuration.defaultMinimumStringLength + 1
                              )
                            ).
                              fill(undefined).
                              map(() => configuration.stringCharacters[nextSeed() % configuration.stringCharacters.length]).
                              join("")
                          `
                          : generateMockReference(item.propertyNames)
                      },
                      ${generateMockReference(item.mapProperties)},
                      ]
                    )
                  )
                `;
                return;
              }
            }
          }
        }
      }
    }

    yield itt`unknownValue`;
  }
}<|MERGE_RESOLUTION|>--- conflicted
+++ resolved
@@ -10,13 +10,9 @@
 } from "../utilities.js";
 
 export function* generateMocksTsCode(specification: models.Specification) {
-<<<<<<< HEAD
+  const packageInfo = readPackageInfo();
+
   yield core.utilities.banner("//", `v${packageInfo.version}`);
-=======
-  const packageInfo = readPackageInfo();
-
-  yield core.banner("//", `v${packageInfo.version}`);
->>>>>>> 42c808bf
 
   const { names, typesArena } = specification;
 
