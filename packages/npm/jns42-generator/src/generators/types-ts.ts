import * as core from "@jns42/core";
import assert from "node:assert";
import * as models from "../models.js";
import {
  NestedText,
  generateJsDocComments,
  itt,
  joinIterable,
  readPackageInfo,
} from "../utilities.js";

export function* generateTypesTsCode(specification: models.Specification) {
  const packageInfo = readPackageInfo();

  yield core.utilities.banner("//", `v${packageInfo.version}`);

  const { names, typeModels } = specification;

  yield itt`
    declare const _tags: unique symbol;

    type _Wrap<T, N extends PropertyKey> = T extends
      | boolean
      | number
      | bigint
      | string
      | symbol
      | object
      ? T & {
          readonly [_tags]: { [K in N]: void };
        }
      : T;
  `;

  for (const [itemKey, item] of typeModels) {
    const name = names.getName(itemKey);
    if (name == null) {
      continue;
    }

    const definition = generateTypeDefinition(itemKey);

    yield itt`
      ${generateJsDocComments(item)}
      export type ${name.toPascalCase()} = _Wrap<(${definition}), ${JSON.stringify(name.toPascalCase())}>;
    `;
  }

  function* generateTypeReference(itemKey: number, forceInline = false): Iterable<NestedText> {
    const name = names.getName(itemKey);
    if (name == null || forceInline) {
      yield itt`(${generateTypeDefinition(itemKey)})`;
    } else {
      yield name.toPascalCase();
    }
  }

  function* generateTypeDefinition(itemKey: number) {
    const item = typeModels.get(itemKey);
    assert(item != null);

    if ("options" in item && item.options != null) {
      yield joinIterable(
        (item.options as any[]).map((option) => JSON.stringify(option)),
        " |\n",
      );
      return;
    }

<<<<<<< HEAD
    if (item.options !== null) {
      if (item.options != null && item.options.length > 0) {
        yield joinIterable(
          item.options.map((option) => option.serialize()),
          " |\n",
        );
=======
    switch (item.type) {
      case "unknown":
        yield "unknown";
>>>>>>> 5290a2ed
        return;

<<<<<<< HEAD
    if (item.types != null && item.types.length === 1) {
      switch (item.types[0] as core.models.SchemaType) {
        case "never":
          yield "never";
          return;

        case "any":
          yield "unknown";
          return;

        case "null":
          yield "null";
          return;

        case "boolean":
          yield "boolean";
          return;

        case "integer":
        case "number":
          yield "number";
          return;

        case "str":
          yield "string";
          return;

        case "array": {
          yield itt`
=======
      case "never":
        yield "never";
        return;

      case "any":
        yield "any";
        return;

      case "null":
        yield "null";
        return;

      case "boolean":
        yield "boolean";
        return;

      case "integer":
      case "number":
        yield "number";
        return;

      case "string":
        yield "string";
        return;

      case "array": {
        yield itt`
>>>>>>> 5290a2ed
          [
            ${generateArrayContent()}
          ]
        `;

        return;

        function* generateArrayContent() {
          assert(item != null);
          assert(item.type === "array");

          if (item.tupleItems != null) {
            for (const elementKey of item.tupleItems) {
              yield itt`
                ${generateTypeReference(elementKey)},
              `;
            }
          }

          if (item.arrayItems != null) {
            yield itt`
              ...(${generateTypeReference(item.arrayItems)})[]
            `;
          }

          if (item.tupleItems == null && item.arrayItems == null) {
            // TODO should be unknown, but that does not really fly
            yield itt`
                ...unknown[]
              `;
          }
        }
      }

<<<<<<< HEAD
        case "object": {
          yield itt`
=======
      case "object": {
        yield itt`
>>>>>>> 5290a2ed
          {
            ${generateInterfaceContent()}
          }
        `;

        return;

        function* generateInterfaceContent() {
          assert(item != null);
          assert(item.type === "object");

<<<<<<< HEAD
            if (item.objectProperties != null || item.required != null) {
              const required = new Set(item.required);
              const objectProperties = new Map(item.objectProperties);
              const propertyNames = new Set([
                ...Object.keys(objectProperties),
                ...required,
              ] as string[]);

              for (const name of propertyNames) {
                const propertyKey = objectProperties.get(name);

                if (!required.has(name)) {
                  hasUndefinedProperty = true;
                }

                if (propertyKey == null) {
                  hasUnknownProperty = true;
=======
          let hasUndefinedProperty = false;
          let hasUnknownProperty = false;

          if (item.objectProperties != null || item.required != null) {
            const required = new Set(item.required);
            const objectProperties = item.objectProperties ?? {};
            const propertyNames = new Set([
              ...Object.keys(objectProperties),
              ...required,
            ] as string[]);

            for (const name of propertyNames) {
              if (!required.has(name)) {
                hasUndefinedProperty = true;
              }

              if (objectProperties[name] == null) {
                hasUnknownProperty = true;
>>>>>>> 5290a2ed

                yield itt`
                    ${JSON.stringify(name)}${required.has(name) ? "" : "?"}: unknown,
                  `;
<<<<<<< HEAD
                } else {
                  yield itt`
                    ${JSON.stringify(name)}${required.has(name) ? "" : "?"}: ${generateTypeReference(propertyKey)},
=======
              } else {
                yield itt`
                    ${JSON.stringify(name)}${required.has(name) ? "" : "?"}: ${generateTypeReference(objectProperties[name])},
>>>>>>> 5290a2ed
                  `;
              }
            }
          }

<<<<<<< HEAD
            {
              const elementKeys = new Array<number>();
              if (item.mapProperties != null) {
                elementKeys.push(item.mapProperties);
              }
              if (item.patternProperties != null) {
                for (const [, elementKey] of item.patternProperties) {
                  elementKeys.push(elementKey);
                }
=======
          {
            const elementKeys = new Array<number>();
            if (item.mapProperties != null) {
              elementKeys.push(item.mapProperties);
            }
            if (item.patternProperties != null) {
              for (const elementKey of Object.values(
                item.patternProperties as Record<string, number>,
              )) {
                elementKeys.push(elementKey);
>>>>>>> 5290a2ed
              }
            }

<<<<<<< HEAD
              if (elementKeys.length > 0) {
                const typeReferences = [
                  ...elementKeys,
                  ...(item.objectProperties ?? []).map(([, elementKey]) => elementKey),
                ].map((elementKey) => generateTypeReference(elementKey));
=======
            if (elementKeys.length > 0) {
              const typeReferences = [
                ...elementKeys,
                ...Object.values((item.objectProperties as Record<string, number>) ?? {}),
              ].map((elementKey) => generateTypeReference(elementKey));
>>>>>>> 5290a2ed

              if (hasUnknownProperty) {
                typeReferences.push("unknown");
              }

              if (hasUndefinedProperty) {
                typeReferences.push("undefined");
              }

              yield itt`
                [
                  name: ${item.propertyNames == null ? "string" : generateTypeReference(item.propertyNames, true)}
                ]: ${joinIterable(typeReferences, " |\n")}
              `;
              return;
            }

            yield itt`
              [
                name: ${item.propertyNames == null ? "string" : generateTypeReference(item.propertyNames)}
              ]: unknown
            `;
          }
        }
      }

      case "reference":
        yield generateTypeReference(item.reference);
        return;

      case "union": {
        yield itt`
            ${joinIterable(
              [...item.members].map(
                (element) => itt`
                  ${generateTypeReference(element)}
                `,
              ),
              " |\n",
            )}
          `;
        return;
      }
    }
  }
}<|MERGE_RESOLUTION|>--- conflicted
+++ resolved
@@ -67,51 +67,11 @@
       return;
     }
 
-<<<<<<< HEAD
-    if (item.options !== null) {
-      if (item.options != null && item.options.length > 0) {
-        yield joinIterable(
-          item.options.map((option) => option.serialize()),
-          " |\n",
-        );
-=======
     switch (item.type) {
       case "unknown":
         yield "unknown";
->>>>>>> 5290a2ed
-        return;
-
-<<<<<<< HEAD
-    if (item.types != null && item.types.length === 1) {
-      switch (item.types[0] as core.models.SchemaType) {
-        case "never":
-          yield "never";
-          return;
-
-        case "any":
-          yield "unknown";
-          return;
-
-        case "null":
-          yield "null";
-          return;
-
-        case "boolean":
-          yield "boolean";
-          return;
-
-        case "integer":
-        case "number":
-          yield "number";
-          return;
-
-        case "str":
-          yield "string";
-          return;
-
-        case "array": {
-          yield itt`
-=======
+        return;
+
       case "never":
         yield "never";
         return;
@@ -139,7 +99,6 @@
 
       case "array": {
         yield itt`
->>>>>>> 5290a2ed
           [
             ${generateArrayContent()}
           ]
@@ -174,13 +133,8 @@
         }
       }
 
-<<<<<<< HEAD
-        case "object": {
-          yield itt`
-=======
       case "object": {
         yield itt`
->>>>>>> 5290a2ed
           {
             ${generateInterfaceContent()}
           }
@@ -192,25 +146,6 @@
           assert(item != null);
           assert(item.type === "object");
 
-<<<<<<< HEAD
-            if (item.objectProperties != null || item.required != null) {
-              const required = new Set(item.required);
-              const objectProperties = new Map(item.objectProperties);
-              const propertyNames = new Set([
-                ...Object.keys(objectProperties),
-                ...required,
-              ] as string[]);
-
-              for (const name of propertyNames) {
-                const propertyKey = objectProperties.get(name);
-
-                if (!required.has(name)) {
-                  hasUndefinedProperty = true;
-                }
-
-                if (propertyKey == null) {
-                  hasUnknownProperty = true;
-=======
           let hasUndefinedProperty = false;
           let hasUnknownProperty = false;
 
@@ -229,36 +164,18 @@
 
               if (objectProperties[name] == null) {
                 hasUnknownProperty = true;
->>>>>>> 5290a2ed
 
                 yield itt`
                     ${JSON.stringify(name)}${required.has(name) ? "" : "?"}: unknown,
                   `;
-<<<<<<< HEAD
-                } else {
-                  yield itt`
-                    ${JSON.stringify(name)}${required.has(name) ? "" : "?"}: ${generateTypeReference(propertyKey)},
-=======
               } else {
                 yield itt`
                     ${JSON.stringify(name)}${required.has(name) ? "" : "?"}: ${generateTypeReference(objectProperties[name])},
->>>>>>> 5290a2ed
                   `;
               }
             }
           }
 
-<<<<<<< HEAD
-            {
-              const elementKeys = new Array<number>();
-              if (item.mapProperties != null) {
-                elementKeys.push(item.mapProperties);
-              }
-              if (item.patternProperties != null) {
-                for (const [, elementKey] of item.patternProperties) {
-                  elementKeys.push(elementKey);
-                }
-=======
           {
             const elementKeys = new Array<number>();
             if (item.mapProperties != null) {
@@ -269,23 +186,14 @@
                 item.patternProperties as Record<string, number>,
               )) {
                 elementKeys.push(elementKey);
->>>>>>> 5290a2ed
-              }
-            }
-
-<<<<<<< HEAD
-              if (elementKeys.length > 0) {
-                const typeReferences = [
-                  ...elementKeys,
-                  ...(item.objectProperties ?? []).map(([, elementKey]) => elementKey),
-                ].map((elementKey) => generateTypeReference(elementKey));
-=======
+              }
+            }
+
             if (elementKeys.length > 0) {
               const typeReferences = [
                 ...elementKeys,
                 ...Object.values((item.objectProperties as Record<string, number>) ?? {}),
               ].map((elementKey) => generateTypeReference(elementKey));
->>>>>>> 5290a2ed
 
               if (hasUnknownProperty) {
                 typeReferences.push("unknown");
