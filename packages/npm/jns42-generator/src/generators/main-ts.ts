import * as core from "@jns42/core";
import * as models from "../models.js";
import { itt, readPackageInfo } from "../utilities.js";

export function* generateMainTsCode(specification: models.Specification) {
<<<<<<< HEAD
  yield core.utilities.banner("//", `v${packageInfo.version}`);
=======
  const packageInfo = readPackageInfo();

  yield core.banner("//", `v${packageInfo.version}`);
>>>>>>> 42c808bf

  yield itt`
    export * as types from "./types.js";
    export * as validators from "./validators.js";
    export * as parsers from "./parsers.js";
    export * as mocks from "./mocks.js";

    export * as lib from "@jns42/lib";
  `;
}<|MERGE_RESOLUTION|>--- conflicted
+++ resolved
@@ -3,13 +3,9 @@
 import { itt, readPackageInfo } from "../utilities.js";
 
 export function* generateMainTsCode(specification: models.Specification) {
-<<<<<<< HEAD
-  yield core.utilities.banner("//", `v${packageInfo.version}`);
-=======
   const packageInfo = readPackageInfo();
 
-  yield core.banner("//", `v${packageInfo.version}`);
->>>>>>> 42c808bf
+  yield core.utilities.banner("//", `v${packageInfo.version}`);
 
   yield itt`
     export * as types from "./types.js";
